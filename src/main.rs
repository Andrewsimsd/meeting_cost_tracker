--- conflicted
+++ resolved
@@ -450,16 +450,6 @@
                         break;
                     }
                     process_key(
-                        key_event,
-                        &mut mode,
-                        &mut input_text,
-                        &mut show_salaries,
-                        &mut categories,
-                        &mut meeting,
-                    );
-                }
-<<<<<<< HEAD
-                process_key(
                     key_event,
                     &mut mode,
                     &mut input_text,
@@ -469,8 +459,7 @@
                     &mut load_files,
                     &mut selected_idx,
                 );
-=======
->>>>>>> 843835d4
+                }
             }
         }
 
