--- conflicted
+++ resolved
@@ -157,16 +157,12 @@
 
             let meeting_list: Vec<Line> = meeting
                 .attendees()
-<<<<<<< HEAD
-                .map(|(cat, count)| Line::from(Span::raw(format!("{} x {}", cat.title(), count))))
-=======
-                .map(|(title, (_, count))| {
+                .map(|(cat, count)| {
                     Line::from(Span::styled(
-                        format!("{title} x {count}"),
+                        format!("{cat.title()} x {count}"),
                         Style::default().fg(Color::Magenta),
                     ))
                 })
->>>>>>> fdb72516
                 .collect();
             let meeting_widget = Paragraph::new(meeting_list)
                 .block(Block::default().borders(Borders::ALL).title("Current Meeting"));
