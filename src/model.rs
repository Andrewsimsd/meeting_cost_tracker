use serde::{Deserialize, Serialize};
use thiserror::Error;

/// Errors related to employee category validation.
#[derive(Debug, Error)]
pub enum EmployeeCategoryError {
    /// The salary must be greater than zero.
    #[error("Salary must be greater than zero")]
    InvalidSalary,

    /// Title must not be empty.
    #[error("Title must not be empty")]
    EmptyTitle,
}

/// Represents an employee category (e.g., Engineer, Manager) with a yearly salary.
#[derive(Debug, Clone, PartialEq, Eq, Hash, Serialize, Deserialize)]
pub struct EmployeeCategory {
    title: String,
    salary: u64,
}

impl EmployeeCategory {
    /// Creates a new [`EmployeeCategory`] after validating its fields.
    ///
    /// # Errors
    ///
    /// Returns an [`EmployeeCategoryError`] if `title` is empty or `salary` is not
    /// greater than zero.
    ///
    /// ## Example
    ///
    /// ```
    /// use meeting_cost_tracker::EmployeeCategory;
    /// let category = EmployeeCategory::new("Engineer", 120_000).unwrap();
    /// assert_eq!(category.title(), "Engineer");
    /// ```
    ///
    /// # See Also
    /// * [`EmployeeCategory::title`]
    /// * [`EmployeeCategory::salary`]
    ///
    /// # Arguments
    ///
    /// * `title` - Category title.
    /// * `salary` - Annual salary in dollars.
    ///
    /// # Returns
    ///
    /// A new [`EmployeeCategory`] on success.
    pub fn new<T: Into<String>>(title: T, salary: u64) -> Result<Self, EmployeeCategoryError> {
        let title = title.into();
        if title.trim().is_empty() {
            return Err(EmployeeCategoryError::EmptyTitle);
        }
        if salary == 0 {
            return Err(EmployeeCategoryError::InvalidSalary);
        }
        Ok(Self { title, salary })
    }

    /// Returns the title of the employee category.
    ///
    /// ## Example
    /// ```
    /// use meeting_cost_tracker::EmployeeCategory;
    /// let cat = EmployeeCategory::new("Designer", 80_000).unwrap();
    /// assert_eq!(cat.title(), "Designer");
    /// ```
    ///
    /// # Arguments
    ///
    /// * None
    ///
    /// # Returns
    ///
    /// The title string.
    ///
    /// # See Also
    /// * [`EmployeeCategory::salary`]
    #[must_use]
    pub fn title(&self) -> &str {
        &self.title
    }

    /// Returns the annual salary for the category.
    ///
    /// ## Example
    /// ```
    /// use meeting_cost_tracker::EmployeeCategory;
    /// let cat = EmployeeCategory::new("Engineer", 100_000).unwrap();
    /// assert_eq!(cat.salary(), 100_000);
    /// ```
    ///
    /// # Arguments
    ///
    /// * None
    ///
    /// # Returns
    ///
    /// Annual salary in dollars.
    ///
    /// # See Also
    /// * [`EmployeeCategory::title`]
    /// * [`EmployeeCategory::cost_per_millisecond`]
    #[must_use]
    pub fn salary(&self) -> u64 {
        self.salary
    }

    /// Computes the cost in dollars for each millisecond of time.
    ///
    /// ## Example
    /// ```
    /// use meeting_cost_tracker::EmployeeCategory;
    /// let cat = EmployeeCategory::new("Analyst", 90_000).unwrap();
    /// let ms = cat.cost_per_millisecond();
    /// assert!(ms > 0.0);
    /// ```
    ///
    /// # Arguments
    ///
    /// * None
    ///
    /// # Returns
    ///
    /// The cost per millisecond in dollars.
    ///
    /// # See Also
    /// * [`EmployeeCategory::salary`]
    #[must_use]
    #[allow(clippy::cast_precision_loss)]
    pub fn cost_per_millisecond(&self) -> f64 {
<<<<<<< HEAD
        // 2000 work hours per year, 60 mins per hours, 60 secs per hour, 1000 ms per second.
        self.salary / (2000.0 * 60.0 * 60.0 * 1000.0)
=======
        self.salary as f64 / (365.25 * 24.0 * 60.0 * 60.0 * 1000.0)
>>>>>>> d2553ef7
    }
}<|MERGE_RESOLUTION|>--- conflicted
+++ resolved
@@ -131,11 +131,7 @@
     #[must_use]
     #[allow(clippy::cast_precision_loss)]
     pub fn cost_per_millisecond(&self) -> f64 {
-<<<<<<< HEAD
         // 2000 work hours per year, 60 mins per hours, 60 secs per hour, 1000 ms per second.
         self.salary / (2000.0 * 60.0 * 60.0 * 1000.0)
-=======
-        self.salary as f64 / (365.25 * 24.0 * 60.0 * 60.0 * 1000.0)
->>>>>>> d2553ef7
     }
 }